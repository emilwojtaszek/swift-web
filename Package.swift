--- conflicted
+++ resolved
@@ -22,13 +22,8 @@
   dependencies: [
     .package(url: "https://github.com/pointfreeco/swift-prelude.git", .branch("swift-5")),
     .package(url: "https://github.com/pointfreeco/swift-snapshot-testing.git", from: "1.1.0"),
-<<<<<<< HEAD
-    .package(url: "https://github.com/pointfreeco/swift-html", from: "0.2.0"),
+    .package(url: "https://github.com/pointfreeco/swift-html", from: "0.2.1"),
     .package(url: "https://github.com/apple/swift-nio.git", .branch("master")),
-=======
-    .package(url: "https://github.com/pointfreeco/swift-html", from: "0.2.1"),
-    .package(url: "https://github.com/apple/swift-nio.git", from: "1.13.0"),
->>>>>>> a968110d
     .package(url: "https://github.com/IBM-Swift/BlueCryptor.git", .exact("1.0.23")),
   ],
   targets: [
